# Changelog
All notable changes to this project will be documented in this file.


The format is based on [Keep a Changelog](https://keepachangelog.com/en/1.0.0/).

## [0.8.2]
### Fixes
- AUR:
    - not treating **makedepends' as a list during dependency checking ( **anbox-git** installation was crashing )
    - not considering the package name itself as *provided** during dependency checking ( **anbox-git** installation was crashing )
<<<<<<< HEAD
- **About** window icons scaling
=======
    - not pre-downloading some source files ( e.g: from **anbox-image** )
>>>>>>> b83f9d84

## [0.8.1] 2020-01-14
### Features:
- Flatpak:
    - allow the user to choose the application installation level: **user** or **system** [#47](https://github.com/vinifmor/bauh/issues/47)
    - able to deal with user and system applications / runtimes [#47](https://github.com/vinifmor/bauh/issues/47)
    - able to list partial updates for Flatpak >= 1.4
    - new configuration file located at **~/.config/bauh/flatpak.yml** ( it allows to define a default installation level )
    
### Improvements
- All icons are now SVG files
- HDPI support improvements ( by [octopusSD](https://github.com/octopusSD) )
- Flatpak:
    - the application name tooltip now displays the installation level. e.g: **gedit ( system )**
    - info window displaying the installation level
    - "remote not set" warning dropped in favor of the new behavior: automatically adds Flathub as the default remote at the user level
- Snap:
    - snapd checking routine refactored
- Web:
    - not using HTTP sessions anymore to perform the searches. It seems to avoid URLs not being found after an internet drop event
    - supporting JPEG images as custom icons
- UI:
    - widgets visibility settings: the main widgets now should always be visible ( e.g: toolbar buttons )
    - scaling
    
### Fixes
- missing categories i18n [#48](https://github.com/vinifmor/bauh/issues/48)
- Flatpak:
    - updating application dependencies during updating and downgrading
- Web:
    - not handling HTTP connection issues
- not passing the Home path as a String for subprocesses ( an exception happens for Python 3.5 )
- UI:
    - not verifying if an icon path is a file
    - minor fixes

### UI
- Default **Type** icon removed from the Type filter to make the design more consistent

## [0.8.0] 2019-12-24
### Features
- Native Web applications support:
    - if an URL is typed on the search bar, a native web application result will be displayed on the table.
    - bauh relies on [NodeJS](https://nodejs.org/en/), [Electron](https://electronjs.org/) and [nativefier](https://github.com/jiahaog/nativefier) to install the Web applications, but there is no need to have them installed on your system. Bauh will create its own installation environment with these technologies in **~/.local/share/bauh/web/env**.
    - suggestions are retrieved from [suggestions.txt](https://github.com/vinifmor/bauh-files/blob/master/web/suggestions.yml)
    - requires only **python-beautifulsoup4** and **python-lxml** to be enabled
- **Suggestions** button: it shows some application suggestions 

### Improvements
- configuration file **~/.config/bauh/config.json** renamed to **~/.config/bauh/config.yml**
- some parameters and environment variables were moved to the configuration file ( **~/.config/bauh/config.yml** )
```
disk_cache:  # old '--disk_cache'
  enabled: true
download:
  icons: true # old '--download-icons'
  multithreaded: true  # old '--download-mthread'
gems: null 
locale: null  # old '--locale'
memory_cache:
  data_expiration: 3600 # old '--cache-exp'
  icon_expiration: 300  # old '--icon-exp'
suggestions:
  by_type: 10  # new -> defines the max number of suggestions by package type
  enabled: true  # old '--sugs'
system:
  notifications: true  # old '--system-notifications'
  single_dependency_checking: false  # old '---check-packaging-once'
ui:
  style: null  
  table:
    max_displayed: 50  # old '--max-displayed'
  tray:
    default_icon: null  # old environment variable 'BAUH_TRAY_DEFAULT_ICON_PATH'
    updates_icon: null  # old environment variable 'BAUH_TRAY_UPDATES_ICON_PATH'
updates:
  check_interval: 30  # old '--check-interval'

```
- The default update checking interval is now 30 seconds
- New tray icons loading priority: 
    1) Icon paths defined in **~/.config/bauh/config.yml**
    2) Icons from the system with the following names: `bauh_tray_default` and `bauh_tray_updates`
    3) Own packaged icons
- Now bauh considers the default system icon for the notifications and panel. If there is none, then it will use its own.
- AppImage:
    - cleaning the downloaded database files when **--reset** is passed as parameter
    - environment variables **BAUH_APPIMAGE_DB_UPDATER** and **BAUH_APPIMAGE_DB_UPDATER_TIME** dropped in favor of the new configuration file located at **~/.config/bauh/appimage.yml**
    - suggestions are now retrieved from [suggestions.txt](https://github.com/vinifmor/bauh-files/blob/master/appimage/suggestions.txt)
- AUR:
    - The AUR indexer daemon is not running every 20 minutes anymore. It will only run during the boot, and will generate the optimized index
    at **/tmp/bauh/arch/aur.txt**. This new behavior does not harm the current experience, and reduces memory usage. More information about this behavior in [README](https://github.com/vinifmor/bauh/blob/master/README.md).
    - Environment variable **BAUH_ARCH_AUR_INDEX_UPDATER** dropped in favor of the behavior described above.
    - Environment variables **BAUH_ARCH_OPTIMIZE** and **BAUH_ARCH_CHECK_SUBDEPS** dropped in favor of the new configuration file located at **~/.config/bauh/arch.yml**
    - suggestions are now retrieved from [suggestions.txt](https://github.com/vinifmor/bauh-files/blob/master/aur/suggestions.txt)  
- Flatpak:
    - suggestions are now retrieved from [suggestions.txt](https://github.com/vinifmor/bauh-files/blob/master/flatpak/suggestions.txt)
- Snap:
    - suggestions are now retrieved from [suggestions.txt](https://github.com/vinifmor/bauh-files/blob/master/snap/suggestions.txt)
  
- Minor memory improvements
- Minor UI improvements

### Fixes
- AUR:
    - an exception happens when retrieving matches from the cached AUR index
    - not using the optimized compilation settings if the custom makepkg file is not found during the installation process
- minor fixes

## [0.7.5] 2019-12-20
### Fixes
- Fix missing i18n keys when there are no mapped translations for the system's default locale [#40](https://github.com/vinifmor/bauh/issues/40)
- Tray icon is not updating its status after an application is uninstalled

## [0.7.4] 2019-12-09
### Improvements
- AUR
    - retrieving and displaying all transitive required dependencies ( it can be disabled via the new environment variable **BAUH_ARCH_CHECK_SUBDEPS=0** )
    - displaying **makedepends** and **checkdepends** in the info window
    - Some AUR labels have been changed to not confuse the user
- **--clean** param renamed to **--reset**
- Minor UI improvements

### Fixes
- AUR
    - not finding some dependencies declared as files instead of the package names (e.g: dolphin-emu-git )
    - replaces the term **mirror** by **repository**
    

## [0.7.3] 2019-11-29
### Improvements
- Not breaking the application when a i18n (translation) key was not found
- Adding all english (**en**) i18n keys to help people with the application translation
- AppImage
    - AppImage updater daemon replaced by a default Python thread to reduce memory usage
- AUR
    - The optimized **makepkg.conf** file is now generated at **~/.config/bauh/arch/makepkg.conf** and passed as a parameter during package builds to not provoke the auto-merge of **/etc/makepkg.conf** and the old generated **~/.makepkg.conf**.
    (P.S: if your **~/.makepkg.conf** was generated by bauh, consider deleting it as it will be useless for bauh now and may impact your other Arch compilation tools). Behavior discussed in [#30](https://github.com/vinifmor/bauh/issues/30).
    - Removing an unnecessary **prepare** step executed during dependency checking reducing the packages installation time. Also this step was preventing some packages to install due to its repeated execution ( e.g: xdman )
    - Now AUR packages are enabled by default, but a warning is displayed in the installation dialog
    - New package suggestions
- Caching Snap and Flatpak suggestions [#23](https://github.com/vinifmor/bauh/issues/23)
- i18n:
    - Catalan contributions by [fitojb](https://github.com/fitojb)
    - German contributions by [JonasLoos](https://github.com/JonasLoos)
    - Italian contributions by [albanobattistella](https://github.com/albanobattistella)
- minor UI improvements
    
### Features
- New command line argument to clean the configuration and cache files: `--clean`   
     
### Fixes
- Flatpak
    - Ignoring no related updates ( there are some scenarios the updates are not listed due to warnings / suggestions related to some specific runtimes if the param **--no-related** is not informed )
    
### UI
- AUR
    - Textual dependencies replaced by read-only checkboxes on Required Dependencies confirmation dialog
    - Optional Dependencies installation dialog now has a type icon beside the dependency name

## [0.7.2] 2019-11-01
### Improvements
- Snap
    - not showing **License** in the info window if it defined as **unset**
- Flatpak:
    - "Remotes not set" warning informing to the user that Flatpak support can be disabled  
- showing suggestions if the user changes the application types available and there are no applications installed    
- i18n: spanish contributions by [fitojb](https://github.com/fitojb)
- minor labels improvements

### UI
- Displaying a **verified** green icon next to a verified publisher's name

### Fixes
- Snap
    - The application crashes due to Snap API checking when snap is not installed ( introduced in **0.7.1** )
    

## [0.7.1] 2019-10-25
### Features
- Snap:
    - if the **stable** channel is not available while an application is being installed, a popup is displayed allowing the user to choose a different one ( e.g: dbeaver-ce )

### Improvements
- 3 password attempts for root authentication
- not changing the table applied filters after a uninstall
- cleaning the progress bar substatus after each upgrade
- sorted categories
- AppImage:
    - showing an error popup when **AppImageLauncher** messes up with an application installation
- Flatpak:
    - Runtimes now are categorized as "runtime"
    - Formatting the API categories to the same format provided by the other packaging technologies
- AUR:
    - showing a "user-friendly" popup when there are integrity issues with the source-files of a building package
    - not waiting for the categories file to be retrieved from the cloud during application boot ( reduces boot time )
    - caching cloud categories to the disk so they can be used in scenarios when it is not possible to retrieve them ( e.g: internet is off )
    - mapping known search key words to the specific package name ( e.g:"google chrome" will become "google-chrome" )
- Snap:
    - not waiting for the categories file to be retrieved from the cloud during application boot ( reduces boot time )
    - caching cloud categories to the disk so they can be used in scenarios when it is not possible to retrieve them ( e.g: internet is off )
    - showing a warning popup when the Snap API is out
    - Snaps not treated as applications with be categorized as "runtime" at least
- minor thread improvements

### UI
- Screenshots panel:
    - "downloading" label replaced by a progress bar
    
### Fixes
- application not initializing when there is no internet connection
- not loading application icons after some filters are applied to the table results
- not reloading the available categories after asynchronous data is fetched
- not keeping the update toggle-button state after a filter is applied
- AUR:
    - update-checking for some scenarios
    - not respecting **ignorepkg** settings in **pacman.conf**
    - not able to handle **missing dependencies with symbols** ( e.g: libpng++ )
    - not able to work with **.xpm** icons
    - not mapping categories to the search results

## [0.7.0] 2019-10-18
### Features
- AppImage support ( see below )
- **Screenshots** button and panel
- **Categories** filter

### Improvements
- Flatpak:
    - History panel now shows formatted dates
    - Info available for not installed applications
- Snap:
    - Improved how the the application verification is done ( if a given Snap is an application )
- AUR:
    - Optional dependencies are not checked by default in their installation popup.
- History panel can now me maximized, minimized and allows to copy column content.
- It is possible to use custom tray icons via the environment variables: **BAUH_TRAY_DEFAULT_ICON_PATH** and **BAUH_TRAY_UPDATES_ICON_PATH** ( displayed when there are updates )
- Minor UI improvements

### Fixes
- cache thread lock that was eventually hanging the application
- Flatpak:
    - Runtimes update-checking for version 1.5.X
- Snap:
    - retrieving installed applications information for Ubuntu based distros
- Application icon replaced by the type icon in the Info, History and Screenshots panels due to unexpected Qt crashes
- minor UI fixes

### AppImage support
- Search, install, uninstall, downgrade, launch and retrieve the applications history
- Supported sources: [AppImageHub](https://appimage.github.io) ( **applications with no releases published to GitHub are currently not available** )
- Adds desktop entries ( menu shortcuts ) for the installed applications ( **~/.local/share/applications**)

## [0.6.4] 2019-10-13
### Fixes
- Flatpak update-checking for version 1.5.X

## [0.6.3] 2019-10-11
### Fixes
- AUR update check for some scenarios
- table not showing some update versions due to a strange Python String comparison behavior ( e.g: the string version '0.1.90' is being handled as higher than '0.1.120' )

## [0.6.2] 2019-10-02
### Improvements
- Update notifications showing the number of updates by type as well ( if they are from more than one packaging type )
- Snap:
    - **Installed** info field split into **version** and **size**
- AUR:
    - Installed files available in the Info window
    - Improving Arch distro checking

### Fixes
- Update-check daemon not showing notifications
- Not retrieving the system default locale to translate the application texts
- Not updating translations when the default locale is different from 'en'
- Installed button available after a recent installation if a new search is done
- Flatpak:
    - error when retrieving information ( Flatpak 1.0.X )
- Snap:
    - apps with commands different from their names do not launch
- AUR:
    - not ignoring downgrade warnings for different locales

## [0.6.1] 2019-09-26
### Improvements
- Better warning presentation when there are several messages
- Better AUR update check handling
- "Show" button available for all information fields

### Fixes
- Error when retrieving suggestions
- snapd health check when snapd.service is available
- AUR: not showing all optional dependencies ( Info )


## [0.6.0] 2019-09-25
### Features
- Supporting **AUR** packages ( see below )
- Now it is possible to enable / disable the packaging technologies via graphical interface using the **Application types** action in the lower **Settings** button
- Environment variables / parameters **BAUH_FLATPAK (--flatpak)** and **BAUH_SNAP (--snap)** removed in favor of the feature above
- Qt style / theme combo selector ( environment variable / parameter **BAUH_THEME (--theme)** removed )
- New **Launch button**: can launch application packages
- New **Installed button**: quickly retrieves the installed packages without a full refresh ( available after a search )
- Publisher / maintainer column in the packages table
- **Extra actions** button located in right lower corner
- Package "Name" filter field ( above the packages table )
- Showing the number of packages being shown by the total found in the right lower corner
- **Show button** for large fields in the **Info** window

### Improvements
- Reading installed Snaps now takes around 95% less time
- Reading Snap suggestions now takes around 75% less time
- Reading installed Flatpaks now takes around 45% less time
- "snap" and "snapd" installation check response time reduced
- Refreshing only the associated package type after a successful operation (uninstall, downgrade, ...) ( **installation** has a different treatment. See below )
- Only the installed package is displayed after a successful installation
- Progress bar status can now be controlled by the software manager (gem) while an operation is being executed
- Flatpak: showing runtime branches as versions when they are not available
- better internet offline handling
- installation logs are saved at **/tmp/bauh/logs/install**
- Environment variable / parameter **BAUH_UPDATE_NOTIFICATION** renamed to **BAUH_SYSTEM_NOTIFICATIONS** and now works for any system notification
- Environment variable / parameter **BAUH_DOWNLOAD_MULTITHREAD**: if source files should be downloaded using multi-threads (not supported by all **gems**).
- Environment variables / parameter **BAUH_MAX_DISPLAYED**: controls the maximum number of displayed apps ( default to 50 )
- Environment variables / parameter **BAUH_LOGS**: activates console logging.
- small UI improvements

### UI Changes
- **Upgrade selected** and **Refresh** buttons now have text labels and new colors
- Updates warning icon removed
- Progress bar height reduced
- Packaging type checkbox filters replaced by a combo box (single select)
- Search bar resized

### Fixes
- flatpak: cached app current version
- flatpak: update notification for runtimes with the same name
- flatpak: some warnings are treated as errors after downgrading
- disk loader not filling all requested cached data from the disk
- Ubuntu root password check
- [Ubuntu 19.04 pip3 install issue](https://github.com/vinifmor/bauh/issues/3)

### AUR support (**arch gem**):
- Search, install, uninstall, downgrade, retrieve history and launch packages
- Faster source files downloads improving installation speed ( see **README.md** for more information )
- Automatically improves package compilations ( see **README.md** for more information )

### Code
- Code was internally modularized as: **api** (conceptual classes used to create custom software managers or **gems**), **gems** (software managers), **commons** (common classes shared among the **view** and **gems**), **view** (UI code)
- **api** allows custom operations so the **gems** can provide actions that the current GUI does not support (Snap "refresh" was refactored as a custom operation)

### Comments
- the application settings are stored in **~/.config/bauh/config.json**


## [0.5.2] 2019-09-06
### Features
- New environment variable / parameter to set a custom QT theme for the application: BAUH_THEME (--theme)
### Fixes
- wrong management panel resizing for some scenarios
- bad application theme when fusion or breeze are not set as default QT theme / style


## [0.5.1] - 2019-08-12
### Improvements:
- suggestions are now retrieved asynchronously taking 45% less time.
- search response takes an average of 20% less time ( reaching 35% for several results )
- app boot takes 98% less time when snapd is installed, but disabled
- BAUH_TRAY (--tray) is not enabled by default (0).
### Fixes
- not showing correctly the latest flatpak app versions when bringing the search results
- flatpak client dependency<|MERGE_RESOLUTION|>--- conflicted
+++ resolved
@@ -7,13 +7,10 @@
 ## [0.8.2]
 ### Fixes
 - AUR:
-    - not treating **makedepends' as a list during dependency checking ( **anbox-git** installation was crashing )
+    - not treating **makedepends** as a list during dependency checking ( **anbox-git** installation was crashing )
     - not considering the package name itself as *provided** during dependency checking ( **anbox-git** installation was crashing )
-<<<<<<< HEAD
-- **About** window icons scaling
-=======
     - not pre-downloading some source files ( e.g: from **anbox-image** )
->>>>>>> b83f9d84
+    - **About** window icons scaling
 
 ## [0.8.1] 2020-01-14
 ### Features:
