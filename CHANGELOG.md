# Changelog
All notable changes to this project will be documented in this file.


The format is based on [Keep a Changelog](https://keepachangelog.com/en/1.0.0/).

## [0.8.1]
### Improvements
<<<<<<< HEAD
- All icons are now SVG files
- HDPI support ( by [octopusSD](https://github.com/octopusSD) )

=======
- Web:
    - not using HTTP sessions anymore to perform the searches. It seems to avoid URLs not being found after an internet drop event. 
    
>>>>>>> 8b77c87d
### Fixes
- missing categories i18n [48](https://github.com/vinifmor/bauh/issues/48)
- not verifying if an icon path is a file
- Web:
    - not handling HTTP connection issues
- not passing the Home path as a String ( does not work in Python 3.5 )

## [0.8.0] 2019-12-24
### Features
- Native Web applications support:
    - if an URL is typed on the search bar, a native web application result will be displayed on the table.
    - bauh relies on [NodeJS](https://nodejs.org/en/), [Electron](https://electronjs.org/) and [nativefier](https://github.com/jiahaog/nativefier) to install the Web applications, but there is no need to have them installed on your system. Bauh will create its own installation environment with these technologies in **~/.local/share/bauh/web/env**.
    - suggestions are retrieved from [suggestions.txt](https://github.com/vinifmor/bauh-files/blob/master/web/suggestions.yml)
    - requires only **python-beautifulsoup4** and **python-lxml** to be enabled
- **Suggestions** button: it shows some application suggestions 

### Improvements
- configuration file **~/.config/bauh/config.json** renamed to **~/.config/bauh/config.yml**
- some parameters and environment variables were moved to the configuration file ( **~/.config/bauh/config.yml** )
```
disk_cache:  # old '--disk_cache'
  enabled: true
download:
  icons: true # old '--download-icons'
  multithreaded: true  # old '--download-mthread'
gems: null 
locale: null  # old '--locale'
memory_cache:
  data_expiration: 3600 # old '--cache-exp'
  icon_expiration: 300  # old '--icon-exp'
suggestions:
  by_type: 10  # new -> defines the max number of suggestions by package type
  enabled: true  # old '--sugs'
system:
  notifications: true  # old '--system-notifications'
  single_dependency_checking: false  # old '---check-packaging-once'
ui:
  style: null  
  table:
    max_displayed: 50  # old '--max-displayed'
  tray:
    default_icon: null  # old environment variable 'BAUH_TRAY_DEFAULT_ICON_PATH'
    updates_icon: null  # old environment variable 'BAUH_TRAY_UPDATES_ICON_PATH'
updates:
  check_interval: 30  # old '--check-interval'

```
- The default update checking interval is now 30 seconds
- New tray icons loading priority: 
    1) Icon paths defined in **~/.config/bauh/config.yml**
    2) Icons from the system with the following names: `bauh_tray_default` and `bauh_tray_updates`
    3) Own packaged icons
- Now bauh considers the default system icon for the notifications and panel. If there is none, then it will use its own.
- AppImage:
    - cleaning the downloaded database files when **--reset** is passed as parameter
    - environment variables **BAUH_APPIMAGE_DB_UPDATER** and **BAUH_APPIMAGE_DB_UPDATER_TIME** dropped in favor of the new configuration file located at **~/.config/bauh/appimage.yml**
    - suggestions are now retrieved from [suggestions.txt](https://github.com/vinifmor/bauh-files/blob/master/appimage/suggestions.txt)
- AUR:
    - The AUR indexer daemon is not running every 20 minutes anymore. It will only run during the boot, and will generate the optimized index
    at **/tmp/bauh/arch/aur.txt**. This new behavior does not harm the current experience, and reduces memory usage. More information about this behavior in [README](https://github.com/vinifmor/bauh/blob/master/README.md).
    - Environment variable **BAUH_ARCH_AUR_INDEX_UPDATER** dropped in favor of the behavior described above.
    - Environment variables **BAUH_ARCH_OPTIMIZE** and **BAUH_ARCH_CHECK_SUBDEPS** dropped in favor of the new configuration file located at **~/.config/bauh/arch.yml**
    - suggestions are now retrieved from [suggestions.txt](https://github.com/vinifmor/bauh-files/blob/master/aur/suggestions.txt)  
- Flatpak:
    - suggestions are now retrieved from [suggestions.txt](https://github.com/vinifmor/bauh-files/blob/master/flatpak/suggestions.txt)
- Snap:
    - suggestions are now retrieved from [suggestions.txt](https://github.com/vinifmor/bauh-files/blob/master/snap/suggestions.txt)
  
- Minor memory improvements
- Minor UI improvements

### Fixes
- AUR:
    - an exception happens when retrieving matches from the cached AUR index
    - not using the optimized compilation settings if the custom makepkg file is not found during the installation process
- minor fixes

## [0.7.5] 2019-12-20
### Fixes
- Fix missing i18n keys when there are no mapped translations for the system's default locale [#40](https://github.com/vinifmor/bauh/issues/40)
- Tray icon is not updating its status after an application is uninstalled

## [0.7.4] 2019-12-09
### Improvements
- AUR
    - retrieving and displaying all transitive required dependencies ( it can be disabled via the new environment variable **BAUH_ARCH_CHECK_SUBDEPS=0** )
    - displaying **makedepends** and **checkdepends** in the info window
    - Some AUR labels have been changed to not confuse the user
- **--clean** param renamed to **--reset**
- Minor UI improvements

### Fixes
- AUR
    - not finding some dependencies declared as files instead of the package names (e.g: dolphin-emu-git )
    - replaces the term **mirror** by **repository**
    

## [0.7.3] 2019-11-29
### Improvements
- Not breaking the application when a i18n (translation) key was not found
- Adding all english (**en**) i18n keys to help people with the application translation
- AppImage
    - AppImage updater daemon replaced by a default Python thread to reduce memory usage
- AUR
    - The optimized **makepkg.conf** file is now generated at **~/.config/bauh/arch/makepkg.conf** and passed as a parameter during package builds to not provoke the auto-merge of **/etc/makepkg.conf** and the old generated **~/.makepkg.conf**.
    (P.S: if your **~/.makepkg.conf** was generated by bauh, consider deleting it as it will be useless for bauh now and may impact your other Arch compilation tools). Behavior discussed in [#30](https://github.com/vinifmor/bauh/issues/30).
    - Removing an unnecessary **prepare** step executed during dependency checking reducing the packages installation time. Also this step was preventing some packages to install due to its repeated execution ( e.g: xdman )
    - Now AUR packages are enabled by default, but a warning is displayed in the installation dialog
    - New package suggestions
- Caching Snap and Flatpak suggestions [#23](https://github.com/vinifmor/bauh/issues/23)
- i18n:
    - Catalan contributions by [fitojb](https://github.com/fitojb)
    - German contributions by [JonasLoos](https://github.com/JonasLoos)
    - Italian contributions by [albanobattistella](https://github.com/albanobattistella)
- minor UI improvements
    
### Features
- New command line argument to clean the configuration and cache files: `--clean`   
     
### Fixes
- Flatpak
    - Ignoring no related updates ( there are some scenarios the updates are not listed due to warnings / suggestions related to some specific runtimes if the param **--no-related** is not informed )
    
### UI
- AUR
    - Textual dependencies replaced by read-only checkboxes on Required Dependencies confirmation dialog
    - Optional Dependencies installation dialog now has a type icon beside the dependency name

## [0.7.2] 2019-11-01
### Improvements
- Snap
    - not showing **License** in the info window if it defined as **unset**
- Flatpak:
    - "Remotes not set" warning informing to the user that Flatpak support can be disabled  
- showing suggestions if the user changes the application types available and there are no applications installed    
- i18n: spanish contributions by [fitojb](https://github.com/fitojb)
- minor labels improvements

### UI
- Displaying a **verified** green icon next to a verified publisher's name

### Fixes
- Snap
    - The application crashes due to Snap API checking when snap is not installed ( introduced in **0.7.1** )
    

## [0.7.1] 2019-10-25
### Features
- Snap:
    - if the **stable** channel is not available while an application is being installed, a popup is displayed allowing the user to choose a different one ( e.g: dbeaver-ce )

### Improvements
- 3 password attempts for root authentication
- not changing the table applied filters after a uninstall
- cleaning the progress bar substatus after each upgrade
- sorted categories
- AppImage:
    - showing an error popup when **AppImageLauncher** messes up with an application installation
- Flatpak:
    - Runtimes now are categorized as "runtime"
    - Formatting the API categories to the same format provided by the other packaging technologies
- AUR:
    - showing a "user-friendly" popup when there are integrity issues with the source-files of a building package
    - not waiting for the categories file to be retrieved from the cloud during application boot ( reduces boot time )
    - caching cloud categories to the disk so they can be used in scenarios when it is not possible to retrieve them ( e.g: internet is off )
    - mapping known search key words to the specific package name ( e.g:"google chrome" will become "google-chrome" )
- Snap:
    - not waiting for the categories file to be retrieved from the cloud during application boot ( reduces boot time )
    - caching cloud categories to the disk so they can be used in scenarios when it is not possible to retrieve them ( e.g: internet is off )
    - showing a warning popup when the Snap API is out
    - Snaps not treated as applications with be categorized as "runtime" at least
- minor thread improvements

### UI
- Screenshots panel:
    - "downloading" label replaced by a progress bar
    
### Fixes
- application not initializing when there is no internet connection
- not loading application icons after some filters are applied to the table results
- not reloading the available categories after asynchronous data is fetched
- not keeping the update toggle-button state after a filter is applied
- AUR:
    - update-checking for some scenarios
    - not respecting **ignorepkg** settings in **pacman.conf**
    - not able to handle **missing dependencies with symbols** ( e.g: libpng++ )
    - not able to work with **.xpm** icons
    - not mapping categories to the search results

## [0.7.0] 2019-10-18
### Features
- AppImage support ( see below )
- **Screenshots** button and panel
- **Categories** filter

### Improvements
- Flatpak:
    - History panel now shows formatted dates
    - Info available for not installed applications
- Snap:
    - Improved how the the application verification is done ( if a given Snap is an application )
- AUR:
    - Optional dependencies are not checked by default in their installation popup.
- History panel can now me maximized, minimized and allows to copy column content.
- It is possible to use custom tray icons via the environment variables: **BAUH_TRAY_DEFAULT_ICON_PATH** and **BAUH_TRAY_UPDATES_ICON_PATH** ( displayed when there are updates )
- Minor UI improvements

### Fixes
- cache thread lock that was eventually hanging the application
- Flatpak:
    - Runtimes update-checking for version 1.5.X
- Snap:
    - retrieving installed applications information for Ubuntu based distros
- Application icon replaced by the type icon in the Info, History and Screenshots panels due to unexpected Qt crashes
- minor UI fixes

### AppImage support
- Search, install, uninstall, downgrade, launch and retrieve the applications history
- Supported sources: [AppImageHub](https://appimage.github.io) ( **applications with no releases published to GitHub are currently not available** )
- Adds desktop entries ( menu shortcuts ) for the installed applications ( **~/.local/share/applications**)

## [0.6.4] 2019-10-13
### Fixes
- Flatpak update-checking for version 1.5.X

## [0.6.3] 2019-10-11
### Fixes
- AUR update check for some scenarios
- table not showing some update versions due to a strange Python String comparison behavior ( e.g: the string version '0.1.90' is being handled as higher than '0.1.120' )

## [0.6.2] 2019-10-02
### Improvements
- Update notifications showing the number of updates by type as well ( if they are from more than one packaging type )
- Snap:
    - **Installed** info field split into **version** and **size**
- AUR:
    - Installed files available in the Info window
    - Improving Arch distro checking

### Fixes
- Update-check daemon not showing notifications
- Not retrieving the system default locale to translate the application texts
- Not updating translations when the default locale is different from 'en'
- Installed button available after a recent installation if a new search is done
- Flatpak:
    - error when retrieving information ( Flatpak 1.0.X )
- Snap:
    - apps with commands different from their names do not launch
- AUR:
    - not ignoring downgrade warnings for different locales

## [0.6.1] 2019-09-26
### Improvements
- Better warning presentation when there are several messages
- Better AUR update check handling
- "Show" button available for all information fields

### Fixes
- Error when retrieving suggestions
- snapd health check when snapd.service is available
- AUR: not showing all optional dependencies ( Info )


## [0.6.0] 2019-09-25
### Features
- Supporting **AUR** packages ( see below )
- Now it is possible to enable / disable the packaging technologies via graphical interface using the **Application types** action in the lower **Settings** button
- Environment variables / parameters **BAUH_FLATPAK (--flatpak)** and **BAUH_SNAP (--snap)** removed in favor of the feature above
- Qt style / theme combo selector ( environment variable / parameter **BAUH_THEME (--theme)** removed )
- New **Launch button**: can launch application packages
- New **Installed button**: quickly retrieves the installed packages without a full refresh ( available after a search )
- Publisher / maintainer column in the packages table
- **Extra actions** button located in right lower corner
- Package "Name" filter field ( above the packages table )
- Showing the number of packages being shown by the total found in the right lower corner
- **Show button** for large fields in the **Info** window

### Improvements
- Reading installed Snaps now takes around 95% less time
- Reading Snap suggestions now takes around 75% less time
- Reading installed Flatpaks now takes around 45% less time
- "snap" and "snapd" installation check response time reduced
- Refreshing only the associated package type after a successful operation (uninstall, downgrade, ...) ( **installation** has a different treatment. See below )
- Only the installed package is displayed after a successful installation
- Progress bar status can now be controlled by the software manager (gem) while an operation is being executed
- Flatpak: showing runtime branches as versions when they are not available
- better internet offline handling
- installation logs are saved at **/tmp/bauh/logs/install**
- Environment variable / parameter **BAUH_UPDATE_NOTIFICATION** renamed to **BAUH_SYSTEM_NOTIFICATIONS** and now works for any system notification
- Environment variable / parameter **BAUH_DOWNLOAD_MULTITHREAD**: if source files should be downloaded using multi-threads (not supported by all **gems**).
- Environment variables / parameter **BAUH_MAX_DISPLAYED**: controls the maximum number of displayed apps ( default to 50 )
- Environment variables / parameter **BAUH_LOGS**: activates console logging.
- small UI improvements

### UI Changes
- **Upgrade selected** and **Refresh** buttons now have text labels and new colors
- Updates warning icon removed
- Progress bar height reduced
- Packaging type checkbox filters replaced by a combo box (single select)
- Search bar resized

### Fixes
- flatpak: cached app current version
- flatpak: update notification for runtimes with the same name
- flatpak: some warnings are treated as errors after downgrading
- disk loader not filling all requested cached data from the disk
- Ubuntu root password check
- [Ubuntu 19.04 pip3 install issue](https://github.com/vinifmor/bauh/issues/3)

### AUR support (**arch gem**):
- Search, install, uninstall, downgrade, retrieve history and launch packages
- Faster source files downloads improving installation speed ( see **README.md** for more information )
- Automatically improves package compilations ( see **README.md** for more information )

### Code
- Code was internally modularized as: **api** (conceptual classes used to create custom software managers or **gems**), **gems** (software managers), **commons** (common classes shared among the **view** and **gems**), **view** (UI code)
- **api** allows custom operations so the **gems** can provide actions that the current GUI does not support (Snap "refresh" was refactored as a custom operation)

### Comments
- the application settings are stored in **~/.config/bauh/config.json**


## [0.5.2] 2019-09-06
### Features
- New environment variable / parameter to set a custom QT theme for the application: BAUH_THEME (--theme)
### Fixes
- wrong management panel resizing for some scenarios
- bad application theme when fusion or breeze are not set as default QT theme / style


## [0.5.1] - 2019-08-12
### Improvements:
- suggestions are now retrieved asynchronously taking 45% less time.
- search response takes an average of 20% less time ( reaching 35% for several results )
- app boot takes 98% less time when snapd is installed, but disabled
- BAUH_TRAY (--tray) is not enabled by default (0).
### Fixes
- not showing correctly the latest flatpak app versions when bringing the search results
- flatpak client dependency<|MERGE_RESOLUTION|>--- conflicted
+++ resolved
@@ -6,15 +6,11 @@
 
 ## [0.8.1]
 ### Improvements
-<<<<<<< HEAD
 - All icons are now SVG files
 - HDPI support ( by [octopusSD](https://github.com/octopusSD) )
-
-=======
 - Web:
     - not using HTTP sessions anymore to perform the searches. It seems to avoid URLs not being found after an internet drop event. 
     
->>>>>>> 8b77c87d
 ### Fixes
 - missing categories i18n [48](https://github.com/vinifmor/bauh/issues/48)
 - not verifying if an icon path is a file
