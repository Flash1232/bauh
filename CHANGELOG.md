--- conflicted
+++ resolved
@@ -11,16 +11,12 @@
      <p align="center">
         <img src="https://raw.githubusercontent.com/vinifmor/bauh/staging/pictures/releases/0.9.7/arch_install_reason.png">
      </p>
-<<<<<<< HEAD
      - upgrade:
         - upgrading firstly the keyring packages declared in **SyncFirst** (**/etc/pacman.conf**) to avoid pacman downloading issues
         - only removing packages after downloading the required ones
      - "Multi-threaded download (repositories)" is not the default behavior anymore (current pacman download approach is faster). If your settings has this property set as 'Yes', just change it to 'No'.
-=======
-     - upgrade: only removing packages after downloading the required ones (when multi-threaded download is enabled)
 - Flatpak
     - Creating the exports path **~/.local/share/flatpak/exports/share** (if it does not exist) and adding it to install/upgrade/downgrade/remove commands path to prevent warning messages.
->>>>>>> 444dca56
 
 ### Fixes
 - Arch
