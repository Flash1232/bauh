--- conflicted
+++ resolved
@@ -1,7 +1,3 @@
-<<<<<<< HEAD
-=======
-from abc import ABC, abstractmethod
->>>>>>> 6313da8a
 from argparse import Namespace
 from threading import Thread
 from typing import List, Dict
@@ -25,12 +21,6 @@
         self.map = {m.get_app_type(): m for m in self.managers}
         self.disk_loader_factory = disk_loader_factory
         self._enabled_map = {} if app_args.check_packaging_once else None
-        self.thread_prepare = None
-
-    def _wait_to_be_ready(self):
-        if self.thread_prepare:
-            self.thread_prepare.join()
-            self.thread_prepare = None
 
     def _sort(self, apps: List[Application], word: str) -> List[Application]:
 
@@ -54,6 +44,7 @@
         return res
 
     def _is_enabled(self, man: ApplicationManager):
+
         if self._enabled_map is not None:
             enabled = self._enabled_map.get(man.get_app_type())
 
@@ -241,15 +232,16 @@
 
     def _fill_suggestions(self, suggestions: list, man: ApplicationManager, limit: int):
         if self._is_enabled(man):
-            man_suges = man.list_suggestions(limit)
-            if man_suges:
-                suggestions.extend(man_suges)
+            man_sugs = man.list_suggestions(limit)
+
+            if man_sugs:
+                suggestions.extend(man_sugs)
 
     def list_suggestions(self, limit: int) -> List[Application]:
         if self.managers:
             suggestions, threads = [], []
             for man in self.managers:
-                t = Thread(target=self._fill_suggestions, args=(suggestions, man, 6))
+                t = Thread(target=self._fill_suggestions, args=(suggestions, man, SUGGESTIONS_LIMIT))
                 t.start()
                 threads.append(t)
 
