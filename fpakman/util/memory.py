import time
from threading import Thread
from typing import List

<<<<<<< HEAD
from fpakman_api.util.cache import Cache
import gc
=======
from fpakman.util.cache import Cache
>>>>>>> 6313da8a


class CacheCleaner(Thread):

    def __init__(self, caches: List[Cache], check_interval: int = 15):
        super(CacheCleaner, self).__init__(daemon=True)
        self.caches = [c for c in caches if c.is_enabled()]
        self.check_interval = check_interval

    def run(self):

        if self.caches:
            while True:
                for cache in self.caches:
                    cache.clean_expired()

                time.sleep(self.check_interval)
<|MERGE_RESOLUTION|>--- conflicted
+++ resolved
@@ -2,12 +2,7 @@
 from threading import Thread
 from typing import List
 
-<<<<<<< HEAD
 from fpakman_api.util.cache import Cache
-import gc
-=======
-from fpakman.util.cache import Cache
->>>>>>> 6313da8a
 
 
 class CacheCleaner(Thread):
