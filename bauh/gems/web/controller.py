import glob
import locale
import os
import re
import shutil
import subprocess
import traceback
from pathlib import Path
from threading import Thread
from typing import List, Type, Set, Tuple

import yaml
from colorama import Fore
from requests import exceptions

from bauh.api.abstract.context import ApplicationContext
from bauh.api.abstract.controller import SoftwareManager, SearchResult
from bauh.api.abstract.disk import DiskCacheLoader
from bauh.api.abstract.handler import ProcessWatcher
from bauh.api.abstract.model import SoftwarePackage, PackageAction, PackageSuggestion, PackageUpdate, PackageHistory, \
    SuggestionPriority, PackageStatus
from bauh.api.abstract.view import MessageType, MultipleSelectComponent, InputOption, SingleSelectComponent, \
    SelectViewType, TextInputComponent, FormComponent, FileChooserComponent
from bauh.api.constants import DESKTOP_ENTRIES_DIR
from bauh.commons import resource
from bauh.commons.html import bold
from bauh.commons.system import ProcessHandler, get_dir_size, get_human_size_str
from bauh.gems.web import INSTALLED_PATH, nativefier, DESKTOP_ENTRY_PATH_PATTERN, URL_FIX_PATTERN, ENV_PATH, UA_CHROME, \
    SEARCH_INDEX_FILE, SUGGESTIONS_CACHE_FILE, ROOT_DIR
from bauh.gems.web.config import read_config
from bauh.gems.web.environment import EnvironmentUpdater, EnvironmentComponent
from bauh.gems.web.model import WebApplication
from bauh.gems.web.worker import SuggestionsDownloader, SearchIndexGenerator

try:
    from bs4 import BeautifulSoup, SoupStrainer
    BS4_AVAILABLE = True
except:
    BS4_AVAILABLE = False


try:
    import lxml
    LXML_AVAILABLE = True
except:
    LXML_AVAILABLE = False

RE_PROTOCOL_STRIP = re.compile(r'[a-zA-Z]+://')
RE_SEVERAL_SPACES = re.compile(r'\s+')
RE_SYMBOLS_SPLIT = re.compile(r'[\-|_\s:.]')


class WebApplicationManager(SoftwareManager):

    def __init__(self, context: ApplicationContext, suggestions_downloader: Thread = None):
        super(WebApplicationManager, self).__init__(context=context)
        self.http_client = context.http_client
        self.env_updater = EnvironmentUpdater(logger=context.logger, http_client=context.http_client,
                                              file_downloader=context.file_downloader, i18n=context.i18n)
        self.enabled = True
        self.i18n = context.i18n
        self.env_settings = {}
        self.logger = context.logger
        self.env_thread = None
        self.suggestions_downloader = suggestions_downloader
        self.suggestions = {}

    def _get_lang_header(self) -> str:
        try:
            system_locale = locale.getdefaultlocale()
            return system_locale[0] if system_locale else 'en_US'
        except:
            return 'en_US'

    def _get_app_name(self, url_no_protocol: str, soup: "BeautifulSoup") -> str:
        name_tag = soup.head.find('meta', attrs={'name': 'application-name'})
        name = name_tag.get('content') if name_tag else None

        if not name:
            name_tag = soup.head.find('title')
            name = name_tag.text.strip() if name_tag else None

        if not name:
            name = url_no_protocol.split('.')[0].strip()

        if name:
            name_split = [token for token in RE_SYMBOLS_SPLIT.split(name) if token]

            if len(name_split) == 1:
                name = name_split[0].strip()
            else:
                name = url_no_protocol

        return name

    def _get_app_icon_url(self, url: str, soup: "BeautifulSoup") -> str:
        for rel in ('icon', 'ICON'):
            icon_tag = soup.head.find('link', attrs={"rel": rel})
            icon_url = icon_tag.get('href') if icon_tag else None

            if icon_url and not icon_url.startswith('http'):
                if icon_url.startswith('//'):
                    icon_url = 'https:{}'.format(icon_url)
                elif icon_url.startswith('/'):
                    icon_url = url + icon_url
                else:
                    icon_url = url + '/{}'.format(icon_url)

            if icon_url:
                return icon_url

        if not icon_url:
            icon_tag = soup.head.find('meta', attrs={"property": 'og:image'})
            icon_url = icon_tag.get('content') if icon_tag else None

            if icon_url:
                return icon_url

    def _get_app_description(self, url: str,  soup: "BeautifulSoup") -> str:
        description = None
        desc_tag = soup.head.find('meta', attrs={'name': 'description'})

        if desc_tag:
            description = desc_tag.get('content')

        if not description:
            desc_tag = soup.find('title')
            description = desc_tag.text if desc_tag else url

        if description:
            try:
                utf8_desc = description.encode('iso-8859-1').decode('utf-8')
                description = utf8_desc
            except:
                pass

        return description

    def _get_fix_for(self, url_no_protocol: str) -> str:
        fix_url = URL_FIX_PATTERN.format(url=url_no_protocol)

        try:
            res = self.http_client.get(fix_url, session=False)
            if res:
                return res.text
        except Exception as e:
            self.logger.warning("Error when trying to retrieve a fix for {}: {}".format(fix_url, e.__class__.__name__))

    def _strip_url_protocol(self, url: str) -> str:
        return RE_PROTOCOL_STRIP.split(url)[1].strip().lower()

    def serialize_to_disk(self, pkg: SoftwarePackage, icon_bytes: bytes, only_icon: bool):
        super(WebApplicationManager, self).serialize_to_disk(pkg=pkg, icon_bytes=None, only_icon=False)

    def _map_url(self, url: str) -> "BeautifulSoup":
        headers = {'Accept-language': self._get_lang_header(), 'User-Agent': UA_CHROME}

        try:
            url_res = self.http_client.get(url, headers=headers, ignore_ssl=True, single_call=True, session=False)

            if url_res:
                return BeautifulSoup(url_res.text, 'lxml', parse_only=SoupStrainer('head'))
        except exceptions.ConnectionError as e:
            self.logger.warning("Could not get {}: {}".format(url, e.__class__.__name__))

    def search(self, words: str, disk_loader: DiskCacheLoader, limit: int = -1, is_url: bool = False) -> SearchResult:
        local_config = {}
        thread_config = Thread(target=self._fill_config_async, args=(local_config,))
        thread_config.start()

        res = SearchResult([], [], 0)

        installed = self.read_installed(disk_loader=disk_loader, limit=limit).installed

        if is_url:
            url = words[0:-1] if words.endswith('/') else words

            url_no_protocol = self._strip_url_protocol(url)

            installed_matches = [app for app in installed if self._strip_url_protocol(app.url) == url_no_protocol]

            if installed_matches:
                res.installed.extend(installed_matches)
            else:
                soup = self._map_url(url)

                if soup:
                    name = self._get_app_name(url_no_protocol, soup)
                    desc = self._get_app_description(url, soup)
                    icon_url = self._get_app_icon_url(url, soup)

                    app = WebApplication(url=url, name=name, description=desc, icon_url=icon_url)

                    if self.env_settings.get('electron') and self.env_settings['electron'].get('version'):
                        app.version = self.env_settings['electron']['version']
                        app.latest_version = app.version

                    res.new = [app]
        else:
            lower_words = words.lower().strip()
            installed_matches = [app for app in installed if lower_words in app.name.lower()]

            index = self._read_search_index()

            if index:
                split_words = lower_words.split(' ')
                singleword = ''.join(lower_words)

                query_list = [*split_words, singleword]

                index_match_keys = set()
                for key in index:
                    for query in query_list:
                        if query in key:
                            index_match_keys.update(index[key])

                if not index_match_keys:
                    self.logger.info("Query '{}' was not found in the suggestion's index".format(words))
                    res.installed.extend(installed_matches)
                else:
                    if not os.path.exists(SUGGESTIONS_CACHE_FILE):
                        # if the suggestions cache was not found, it will not be possible to retrieve the matched apps
                        # so only the installed matches will be returned
                        self.logger.warning("Suggestion cached file {} was not found".format(SUGGESTIONS_CACHE_FILE))
                        res.installed.extend(installed_matches)
                    else:
                        with open(SUGGESTIONS_CACHE_FILE) as f:
                            cached_suggestions = yaml.safe_load(f.read())

                        if not cached_suggestions:
                            # if no suggestion is found, it will not be possible to retrieve the matched apps
                            # so only the installed matches will be returned
                            self.logger.warning("No suggestion found in {}".format(SUGGESTIONS_CACHE_FILE))
                            res.installed.extend(installed_matches)
                        else:
                            matched_suggestions = [cached_suggestions[key] for key in index_match_keys if cached_suggestions.get(key)]

                            if not matched_suggestions:
                                self.logger.warning("No suggestion found for the search index keys: {}".format(index_match_keys))
                                res.installed.extend(installed_matches)
                            else:
                                matched_suggestions.sort(key=lambda s: s.get('priority', 0), reverse=True)

                                if installed_matches:
                                    # checking if any of the installed matches is one of the matched suggestions

                                    for sug in matched_suggestions:
                                        found = [i for i in installed_matches if i.url == sug.get('url')]

                                        if found:
                                            res.installed.extend(found)
                                        else:
                                            res.new.append(self._map_suggestion(sug).package)

                                else:
                                    for sug in matched_suggestions:
                                        res.new.append(self._map_suggestion(sug).package)

        res.total += len(res.installed)
        res.total += len(res.new)

        if res.new:
            thread_config.join()

            if local_config['environment']['electron']['version']:
                for app in res.new:
                    app.version = str(local_config['environment']['electron']['version'])
                    app.latest_version = app.version

        return res

    def _read_search_index(self) -> dict:
        if os.path.exists(SEARCH_INDEX_FILE):
            with open(SEARCH_INDEX_FILE) as f:
                return yaml.safe_load(f.read())
        else:
            self.logger.warning("No search index found at {}".format(SEARCH_INDEX_FILE))

    def read_installed(self, disk_loader: DiskCacheLoader, limit: int = -1, only_apps: bool = False, pkg_types: Set[Type[SoftwarePackage]] = None, internet_available: bool = True) -> SearchResult:
        res = SearchResult([], [], 0)

        if os.path.exists(INSTALLED_PATH):
            for data_path in glob.glob('{}/*/*data.yml'.format(INSTALLED_PATH)):
                with open(data_path, 'r') as f:
                    res.installed.append(WebApplication(installed=True, **yaml.safe_load(f.read())))
                    res.total += 1

        return res

    def downgrade(self, pkg: SoftwarePackage, root_password: str, handler: ProcessWatcher) -> bool:
        pass

    def update(self, pkg: SoftwarePackage, root_password: str, watcher: ProcessWatcher) -> bool:
        pass

    def uninstall(self, pkg: WebApplication, root_password: str, watcher: ProcessWatcher) -> bool:
        self.logger.info("Checking if {} installation directory {} exists".format(pkg.name, pkg.installation_dir))

        if not os.path.exists(pkg.installation_dir):
            watcher.show_message(title=self.i18n['error'],
                                 body=self.i18n['web.uninstall.error.install_dir.not_found'].format(bold(pkg.installation_dir)),
                                 type_=MessageType.ERROR)
            return False

        self.logger.info("Removing {} installation directory {}".format(pkg.name, pkg.installation_dir))
        try:
            shutil.rmtree(pkg.installation_dir)
        except:
            watcher.show_message(title=self.i18n['error'],
                                 body=self.i18n['web.uninstall.error.remove'].format(bold(pkg.installation_dir)),
                                 type_=MessageType.ERROR)
            traceback.print_exc()
            return False

        self.logger.info("Checking if {} desktop entry file {} exists".format(pkg.name, pkg.desktop_entry))
        if os.path.exists(pkg.desktop_entry):
            try:
                os.remove(pkg.desktop_entry)
            except:
                watcher.show_message(title=self.i18n['error'],
                                     body=self.i18n['web.uninstall.error.remove'].format(bold(pkg.desktop_entry)),
                                     type_=MessageType.ERROR)
                traceback.print_exc()

        autostart_path = pkg.get_autostart_path()
        if os.path.exists(autostart_path):
            try:
                os.remove(autostart_path)
            except:
                watcher.show_message(title=self.i18n['error'],
                                     body=self.i18n['web.uninstall.error.remove'].format(bold(autostart_path)),
                                     type_=MessageType.WARNING)
                traceback.print_exc()

        config_path = pkg.get_config_dir()

        if config_path and os.path.exists(config_path):
            try:
                shutil.rmtree(config_path)
            except:
                watcher.show_message(title=self.i18n['error'],
                                     body=self.i18n['web.uninstall.error.remove'].format(bold(config_path)),
                                     type_=MessageType.WARNING)
                traceback.print_exc()

        return True

    def get_managed_types(self) -> Set[Type[SoftwarePackage]]:
        return {WebApplication}

    def get_info(self, pkg: WebApplication) -> dict:
        if pkg.installed:
            info = {'0{}_{}'.format(idx + 1, att): getattr(pkg, att) for idx, att in enumerate(('url', 'description', 'version', 'categories', 'installation_dir', 'desktop_entry'))}
            info['07_exec_file'] = pkg.get_exec_path()
            info['08_icon_path'] = pkg.get_disk_icon_path()

            if os.path.exists(pkg.installation_dir):
                info['09_size'] = get_human_size_str(get_dir_size(pkg.installation_dir))

            config_dir = pkg.get_config_dir()

            if config_dir:
                info['10_config_dir'] = config_dir

            if info.get('04_categories'):
                info['04_categories'] = [self.i18n[c.lower()].capitalize() for c in info['04_categories']]

            return info
        else:
            return {'0{}_{}'.format(idx + 1, att): getattr(pkg, att) for idx, att in enumerate(('url', 'description', 'version', 'categories'))}

    def get_history(self, pkg: SoftwarePackage) -> PackageHistory:
        pass

    def _ask_install_options(self, app: WebApplication, watcher: ProcessWatcher) -> Tuple[bool, List[str]]:
        watcher.change_substatus(self.i18n['web.install.substatus.options'])

        inp_url = TextInputComponent(label=self.i18n['address'], value=app.url, read_only=True)
        inp_name = TextInputComponent(label=self.i18n['name'], value=app.name)
        inp_desc = TextInputComponent(label=self.i18n['description'], value=app.description)

        cat_ops = [InputOption(label=self.i18n['web.install.option.category.none'].capitalize(), value=0)]
        cat_ops.extend([InputOption(label=self.i18n[c.lower()].capitalize(), value=c) for c in self.context.default_categories])

        def_cat = cat_ops[0]

        if app.categories:
            for opt in cat_ops:
                if opt.value == app.categories[0]:
                    def_cat = opt
                    break

        inp_cat = SingleSelectComponent(label=self.i18n['category'], type_=SelectViewType.COMBO, options=cat_ops, default_option=def_cat)

        tray_op_off = InputOption(id_='tray_off', label=self.i18n['web.install.option.tray.off.label'], value=0, tooltip=self.i18n['web.install.option.tray.off.tip'])
        tray_op_default = InputOption(id_='tray_def', label=self.i18n['web.install.option.tray.default.label'], value='--tray', tooltip=self.i18n['web.install.option.tray.default.tip'])
        tray_op_min = InputOption(id_='tray_min', label=self.i18n['web.install.option.tray.min.label'], value='--tray=start-in-tray', tooltip=self.i18n['web.install.option.tray.min.tip'])

        tray_opts = [tray_op_off, tray_op_default, tray_op_min]
        def_tray_opt = None

        if app.preset_options:
            for opt in tray_opts:
                if opt.id in app.preset_options:
                    def_tray_opt = opt
                    break

        inp_tray = SingleSelectComponent(type_=SelectViewType.COMBO,
                                         options=tray_opts,
                                         default_option=def_tray_opt,
                                         label=self.i18n['web.install.option.tray.label'])

        icon_op_ded = InputOption(id_='icon_ded', label=self.i18n['web.install.option.wicon.deducted.label'], value=0,
                                  tooltip=self.i18n['web.install.option.wicon.deducted.tip'].format('Nativefier'))
        icon_op_disp = InputOption(id_='icon_disp', label=self.i18n['web.install.option.wicon.displayed.label'],
                                   value=1, tooltip=self.i18n['web.install.option.wicon.displayed.tip'])

        inp_icon = SingleSelectComponent(type_=SelectViewType.COMBO,
                                         options=[icon_op_disp, icon_op_ded],
                                         default_option=icon_op_disp if app.icon_url and app.save_icon else icon_op_ded,
                                         label=self.i18n['web.install.option.wicon.label'])

<<<<<<< HEAD
        icon_chooser = FileChooserComponent(allowed_extensions={'png', 'svg', 'ico', 'xpm'}, label=self.i18n['web.install.option.icon.label'])
=======
        icon_chooser = FileChooserComponent(allowed_extensions={'png', 'svg', 'ico', 'jpg', 'jpeg'}, label=self.i18n['web.install.option.icon.label'])
>>>>>>> 6615df05

        form_1 = FormComponent(components=[inp_url, inp_name, inp_desc, inp_cat, inp_icon, icon_chooser, inp_tray], label=self.i18n['web.install.options.basic'].capitalize())

        op_single = InputOption(id_='single', label=self.i18n['web.install.option.single.label'], value="--single-instance", tooltip=self.i18n['web.install.option.single.tip'])
        op_max = InputOption(id_='max', label=self.i18n['web.install.option.max.label'], value="--maximize", tooltip=self.i18n['web.install.option.max.tip'])
        op_fs = InputOption(id_='fullscreen', label=self.i18n['web.install.option.fullscreen.label'], value="--full-screen", tooltip=self.i18n['web.install.option.fullscreen.tip'])
        op_nframe = InputOption(id_='no_frame', label=self.i18n['web.install.option.noframe.label'], value="--hide-window-frame", tooltip=self.i18n['web.install.option.noframe.tip'])
        op_allow_urls = InputOption(id_='allow_urls', label=self.i18n['web.install.option.allow_urls.label'], value='--internal-urls=.*', tooltip=self.i18n['web.install.option.allow_urls.tip'])
        op_ncache = InputOption(id_='no_cache', label=self.i18n['web.install.option.nocache.label'], value="--clear-cache", tooltip=self.i18n['web.install.option.nocache.tip'])
        op_insecure = InputOption(id_='insecure', label=self.i18n['web.install.option.insecure.label'], value="--insecure", tooltip=self.i18n['web.install.option.insecure.tip'])
        op_igcert = InputOption(id_='ignore_certs', label=self.i18n['web.install.option.ignore_certificate.label'], value="--ignore-certificate", tooltip=self.i18n['web.install.option.ignore_certificate.tip'])

        adv_opts = [op_single, op_allow_urls, op_max, op_fs, op_nframe, op_ncache, op_insecure, op_igcert]
        def_adv_opts = {op_single, op_allow_urls}

        if app.preset_options:
            for opt in adv_opts:
                if opt.id in app.preset_options:
                    def_adv_opts.add(opt)

        check_options = MultipleSelectComponent(options=adv_opts, default_options=def_adv_opts, label=self.i18n['web.install.options.advanced'].capitalize())

        res = watcher.request_confirmation(title=self.i18n['web.install.options_dialog.title'],
                                           body=None,
                                           components=[form_1, check_options],
                                           confirmation_label=self.i18n['continue'].capitalize(),
                                           deny_label=self.i18n['cancel'].capitalize())

        if res:
            selected = []

            if check_options.values:
                selected.extend(check_options.get_selected_values())

            tray_mode = inp_tray.get_selected()
            if tray_mode is not None and tray_mode != 0:
                selected.append(tray_mode)

            custom_name = inp_name.get_value()

            if custom_name:
                app.name = custom_name

            custom_desc = inp_desc.get_value()

            if custom_desc:
                app.description = inp_desc.get_value()

            cat = inp_cat.get_selected()

            if cat != 0:
                app.categories = [cat]

            if icon_chooser.file_path:
                app.set_custom_icon(icon_chooser.file_path)
                selected.append('--icon={}'.format(icon_chooser.file_path))

            app.save_icon = inp_icon.value == icon_op_disp

            return res, selected

        return False, []

    def _gen_app_id(self, name: str) -> Tuple[str, str]:

        treated_name = RE_SYMBOLS_SPLIT.sub('-', name.lower().strip())
        config_path = '{}/.config'.format(Path.home())

        counter = 0
        while True:
            app_id = '{}{}'.format(treated_name, '-{}'.format(counter) if counter else '')

            if not os.path.exists('{}/{}'.format(INSTALLED_PATH, app_id)):
                # checking if there is no config folder associated with the id
                if os.path.exists(config_path):
                    if not glob.glob('{}/{}-nativefier-*'.format(config_path, app_id)):
                        return app_id, treated_name

            counter += 1

    def _gen_desktop_entry_path(self, app_id: str) -> str:
        base_id = app_id
        counter = 1

        while True:
            desk_path = DESKTOP_ENTRY_PATH_PATTERN.format(name=base_id)
            if not os.path.exists(desk_path):
                return desk_path
            else:
                base_id = '{}_{}'.format(app_id, counter)
                counter += 1

    def _ask_update_permission(self, to_update: List[EnvironmentComponent], watcher: ProcessWatcher) -> bool:

        icon = resource.get_path('img/web.svg', ROOT_DIR)
        opts = [InputOption(label='{} ( {} )'.format(f.name, f.size or '?'),
                            tooltip=f.url, icon_path=icon, read_only=True, value=f.name) for f in to_update]

        comps = MultipleSelectComponent(label=None, options=opts, default_options=set(opts))

        return watcher.request_confirmation(title=self.i18n['web.install.env_update.title'],
                                            body=self.i18n['web.install.env_update.body'],
                                            components=[comps],
                                            confirmation_label=self.i18n['continue'].capitalize(),
                                            deny_label=self.i18n['cancel'].capitalize())

    def _download_suggestion_icon(self, pkg: WebApplication, app_dir: str) -> Tuple[str, bytes]:
        try:
            if self.http_client.exists(pkg.icon_url, session=False):
                icon_path = '{}/{}'.format(app_dir, pkg.icon_url.split('/')[-1])

                try:
                    res = self.http_client.get(pkg.icon_url, session=False)
                    if not res:
                        self.logger.info('Could not download the icon {}'.format(pkg.icon_url))
                    else:
                        return icon_path, res.content
                except:
                    self.logger.error("An exception has happened when downloading {}".format(pkg.icon_url))
                    traceback.print_exc()
            else:
                self.logger.warning('Could no retrieve the icon {} defined for the suggestion {}'.format(pkg.icon_url, pkg.name))
        except:
            self.logger.warning('An exception happened when trying to retrieve the icon {} for the suggestion {}'.format(pkg.icon_url,
                                                                                                         pkg.name))
            traceback.print_exc()

    def install(self, pkg: WebApplication, root_password: str, watcher: ProcessWatcher) -> bool:

        continue_install, install_options = self._ask_install_options(pkg, watcher)

        if not continue_install:
            watcher.print("Installation aborted by the user")
            return False

        watcher.change_substatus(self.i18n['web.env.checking'])
        handler = ProcessHandler(watcher)

        env_settings = self.env_updater.read_settings()
        local_config = read_config()

        if local_config['environment']['system'] and not nativefier.is_available():
            watcher.show_message(title=self.i18n['error'].capitalize(),
                                 body=self.i18n['web.install.global_nativefier.unavailable'].format(n=bold('Nativefier'), app=bold(pkg.name)) + '.',
                                 type_=MessageType.ERROR)
            return False

        env_components = self.env_updater.check_environment(app=pkg, local_config=local_config, env=env_settings, is_x86_x64_arch=self.context.is_system_x86_64())

        comps_to_update = [c for c in env_components if c.update]

        if comps_to_update and not self._ask_update_permission(comps_to_update, watcher):
            return False

        if not self.env_updater.update(components=comps_to_update,  handler=handler):
            watcher.show_message(title=self.i18n['error'], body=self.i18n['web.env.error'].format(bold(pkg.name)), type_=MessageType.ERROR)
            return False

        Path(INSTALLED_PATH).mkdir(parents=True, exist_ok=True)

        app_id, treated_name = self._gen_app_id(pkg.name)
        pkg.id = app_id
        app_dir = '{}/{}'.format(INSTALLED_PATH, app_id)

        watcher.change_substatus(self.i18n['web.install.substatus.checking_fixes'])
        fix = self._get_fix_for(url_no_protocol=self._strip_url_protocol(pkg.url))
        fix_path = '{}/fix.js'.format(app_dir)

        if fix:
            # just adding the fix as an installation option. The file will be written later
            self.logger.info('Fix found for {}'.format(pkg.url))
            watcher.print('Fix found for {}'.format(pkg.url))
            install_options.append('--inject={}'.format(fix_path))

        # if a custom icon is defined for an app suggestion:
        icon_path, icon_bytes = None, None
        if pkg.icon_url and pkg.save_icon and not {o for o in install_options if o.startswith('--icon')}:
            download = self._download_suggestion_icon(pkg, app_dir)

            if download and download[1]:
                icon_path, icon_bytes = download[0], download[1]
                pkg.custom_icon = icon_path

                # writting the icon in a temporary folder to be used by the nativefier process
                temp_icon_path = '/tmp/bauh/web/{}'.format(pkg.icon_url.split('/')[-1])
                install_options.append('--icon={}'.format(temp_icon_path))

                self.logger.info("Writting a temp suggestion icon at {}".format(temp_icon_path))
                with open(temp_icon_path, 'wb+') as f:
                    f.write(icon_bytes)

        watcher.change_substatus(self.i18n['web.install.substatus.call_nativefier'].format(bold('nativefier')))

        electron_version = str(next((c for c in env_components if c.id == 'electron')).version)
        installed = handler.handle_simple(nativefier.install(url=pkg.url, name=app_id, output_dir=app_dir,
                                                             electron_version=electron_version,
                                                             system=bool(local_config['environment']['system']),
                                                             cwd=INSTALLED_PATH,
                                                             extra_options=install_options))

        if not installed:
            msg = '{}.{}.'.format(self.i18n['wen.install.error'].format(bold(pkg.name)),
                                  self.i18n['web.install.nativefier.error.unknown'].format(bold(self.i18n['details'].capitalize())))
            watcher.show_message(title=self.i18n['error'], body=msg, type_=MessageType.ERROR)
            return False

        inner_dir = os.listdir(app_dir)

        if not inner_dir:
            msg = '{}.{}.'.format(self.i18n['wen.install.error'].format(bold(pkg.name)),
                                  self.i18n['web.install.nativefier.error.inner_dir'].format(bold(app_dir)))
            watcher.show_message(title=self.i18n['error'], body=msg, type_=MessageType.ERROR)
            return False

        # bringing the inner app folder to the 'installed' folder level:
        inner_dir = '{}/{}'.format(app_dir, inner_dir[0])
        temp_dir = '{}/tmp_{}'.format(INSTALLED_PATH, treated_name)
        os.rename(inner_dir, temp_dir)
        shutil.rmtree(app_dir)
        os.rename(temp_dir, app_dir)

        # injecting a fix
        if fix:
            self.logger.info('Writting JS fix at {}'.format(fix_path))
            with open(fix_path, 'w+') as f:
                f.write(fix)

        # persisting the custom suggestion icon in the defitive directory
        if icon_bytes:
            self.logger.info("Writting the final custom suggestion icon at {}".format(icon_path))
            with open(icon_path, 'wb+') as f:
                f.write(icon_bytes)

        pkg.installation_dir = app_dir

        version_path = '{}/version'.format(app_dir)

        if os.path.exists(version_path):
            with open(version_path, 'r') as f:
                pkg.version = f.read().strip()
                pkg.latest_version = pkg.version

        watcher.change_substatus(self.i18n['web.install.substatus.shortcut'])

        desktop_entry_path = self._gen_desktop_entry_path(app_id)

        entry_content = self._gen_desktop_entry_content(pkg)

        Path(DESKTOP_ENTRIES_DIR).mkdir(parents=True, exist_ok=True)

        with open(desktop_entry_path, 'w+') as f:
            f.write(entry_content)

        pkg.desktop_entry = desktop_entry_path

        if '--tray=start-in-tray' in install_options:
            autostart_dir = '{}/.config/autostart'.format(Path.home())
            Path(autostart_dir).mkdir(parents=True, exist_ok=True)

            with open(pkg.get_autostart_path(), 'w+') as f:
                f.write(entry_content)

        if install_options:
            pkg.options_set = install_options

        return True

    def _gen_desktop_entry_content(self, pkg: WebApplication) -> str:
        return """
        [Desktop Entry]
        Type=Application
        Name={name} ( web )
        Comment={desc}
        Icon={icon}
        Exec={exec_path}
        {categories}
        """.format(name=pkg.name, exec_path=pkg.get_exec_path(),
                   desc=pkg.description or pkg.url, icon=pkg.get_disk_icon_path(),
                   categories='Categories={}'.format(';'.join(pkg.categories)) if pkg.categories else '')

    def is_enabled(self) -> bool:
        return self.enabled

    def set_enabled(self, enabled: bool):
        self.enabled = enabled

    def can_work(self) -> bool:
        if BS4_AVAILABLE and LXML_AVAILABLE:
            config = read_config(update_file=True)
            use_system_env = config['environment']['system']

            if not use_system_env:
                return True

            return nativefier.is_available()

        return False

    def requires_root(self, action: str, pkg: SoftwarePackage):
        return False

    def _update_env_settings(self):
        self.env_settings = self.env_updater.read_settings()

    def _download_suggestions(self):
        downloader = SuggestionsDownloader(logger=self.logger, http_client=self.http_client)
        self.suggestions = downloader.download()

        if self.suggestions:
            index_gen = SearchIndexGenerator(logger=self.logger)
            Thread(target=index_gen.generate_index, args=(self.suggestions,), daemon=True).start()

    def prepare(self):
        self.env_thread = Thread(target=self._update_env_settings, daemon=True)
        self.env_thread.start()

        self.suggestions_downloader = Thread(target=self._download_suggestions, daemon=True)
        self.suggestions_downloader.start()

    def list_updates(self, internet_available: bool) -> List[PackageUpdate]:
        pass

    def list_warnings(self, internet_available: bool) -> List[str]:
        pass

    def _fill_suggestion(self, app: WebApplication):
        soup = self._map_url(app.url)

        if soup:
            if not app.name:
                app.name = self._get_app_name(app.url, soup)

            if not app.description:
                app.description = self._get_app_description(app.url, soup)

            find_url = not app.icon_url or (app.icon_url and not self.http_client.exists(app.icon_url, session=False))

            if find_url:
                app.icon_url = self._get_app_icon_url(app.url, soup)

        app.status = PackageStatus.READY

    def _map_suggestion(self, suggestion: dict) -> PackageSuggestion:
        app = WebApplication(name=suggestion.get('name'),
                             url=suggestion.get('url'),
                             icon_url=suggestion.get('icon_url'),
                             categories=[suggestion['category']] if suggestion.get('category') else None,
                             preset_options=suggestion.get('options'),
                             save_icon=suggestion.get('save_icon', False))

        app.set_version(suggestion.get('version'))

        description = suggestion.get('description')

        if isinstance(description, dict):
            app.description = description.get(self.i18n.current_key, description.get(self.i18n.default_key))
        elif isinstance(description, str):
            app.description = description

        if not app.version and self.env_settings and self.env_settings.get('electron'):
            app.version = self.env_settings['electron']['version']
            app.latest_version = app.version

        app.status = PackageStatus.LOADING_DATA

        Thread(target=self._fill_suggestion, args=(app,), daemon=True).start()

        return PackageSuggestion(priority=SuggestionPriority(suggestion['priority']), package=app)

    def _fill_config_async(self, output: dict):
        output.update(read_config())

    def list_suggestions(self, limit: int, filter_installed: bool) -> List[PackageSuggestion]:
        local_config = {}

        thread_config = Thread(target=self._fill_config_async, args=(local_config,))
        thread_config.start()

        if self.suggestions:
            suggestions = self.suggestions
        elif self.suggestions_downloader:
            self.suggestions_downloader.join(5)
            suggestions = self.suggestions
        else:
            suggestions = SuggestionsDownloader(logger=self.logger, http_client=self.http_client).download()

        # cleaning memory
        self.suggestions_downloader = None
        self.suggestions = None

        if suggestions:
            suggestion_list = list(suggestions.values())
            suggestion_list.sort(key=lambda s: s.get('priority', 0), reverse=True)

            if filter_installed:
                installed = {self._strip_url_protocol(i.url) for i in self.read_installed(disk_loader=None).installed}
            else:
                installed = None

            res = []

            for s in suggestion_list:
                if limit <= 0 or len(res) < limit:
                    if installed:
                        surl = self._strip_url_protocol(s['url'])

                        if surl in installed:
                            continue

                    res.append(self._map_suggestion(s))
                else:
                    break

            if res:
                if not self.env_settings and self.env_thread:
                    self.env_thread.join()
                    self.env_thread = None  # cleaning memory

                if self.env_settings:
                    for s in res:
                        s.package.version = self.env_settings['electron']['version']
                        s.package.latest_version = s.package.version

                thread_config.join()
                if local_config and local_config['environment']['electron']['version']:
                    for s in res:
                        s.package.version = str(local_config['environment']['electron']['version'])
                        s.package.latest_version = s.package.version

            return res

    def execute_custom_action(self, action: PackageAction, pkg: SoftwarePackage, root_password: str, watcher: ProcessWatcher) -> bool:
        pass

    def is_default_enabled(self) -> bool:
        return True

    def launch(self, pkg: WebApplication):
        subprocess.Popen(pkg.get_exec_path())

    def get_screenshots(self, pkg: SoftwarePackage) -> List[str]:
        pass

    def clear_data(self):
        if os.path.exists(ENV_PATH):
            print('[bauh][web] Deleting directory {}'.format(ENV_PATH))

            try:
                shutil.rmtree(ENV_PATH)
                print('{}[bauh][web] Directory {} deleted{}'.format(Fore.YELLOW, ENV_PATH, Fore.RESET))
            except:
                print('{}[bauh][web] An exception has happened when deleting {}{}'.format(Fore.RED, ENV_PATH, Fore.RESET))
                traceback.print_exc()<|MERGE_RESOLUTION|>--- conflicted
+++ resolved
@@ -420,11 +420,7 @@
                                          default_option=icon_op_disp if app.icon_url and app.save_icon else icon_op_ded,
                                          label=self.i18n['web.install.option.wicon.label'])
 
-<<<<<<< HEAD
-        icon_chooser = FileChooserComponent(allowed_extensions={'png', 'svg', 'ico', 'xpm'}, label=self.i18n['web.install.option.icon.label'])
-=======
         icon_chooser = FileChooserComponent(allowed_extensions={'png', 'svg', 'ico', 'jpg', 'jpeg'}, label=self.i18n['web.install.option.icon.label'])
->>>>>>> 6615df05
 
         form_1 = FormComponent(components=[inp_url, inp_name, inp_desc, inp_cat, inp_icon, icon_chooser, inp_tray], label=self.i18n['web.install.options.basic'].capitalize())
 
@@ -519,7 +515,7 @@
 
     def _ask_update_permission(self, to_update: List[EnvironmentComponent], watcher: ProcessWatcher) -> bool:
 
-        icon = resource.get_path('img/web.svg', ROOT_DIR)
+        icon = resource.get_path('img/web.png', ROOT_DIR)
         opts = [InputOption(label='{} ( {} )'.format(f.name, f.size or '?'),
                             tooltip=f.url, icon_path=icon, read_only=True, value=f.name) for f in to_update]
 
