--- conflicted
+++ resolved
@@ -160,22 +160,20 @@
     return new_subprocess([BASE_CMD, 'uninstall', app_ref, '-y'])
 
 
-<<<<<<< HEAD
 def list_updates_as_str(version: str) -> Dict[str, set]:
+    updates = read_updates(version, 'system')
+    user_updates = read_updates(version, 'user')
+
+    for attr in ('full', 'partial'):
+        updates[attr].update(user_updates[attr])
+
+    return updates
+
+
+def read_updates(version: str, installation: str) -> Dict[str, set]:
     if version < '1.2':
         # TODO
-        return run_cmd('{} update --no-related'.format(BASE_CMD), ignore_return_code=True)
-=======
-def list_updates_as_str(version: str):
-    updates = read_updates(version, 'system')
-    updates += read_updates(version, 'user')
-    return updates
-
-
-def read_updates(version: str, installation: str) -> str:
-    if version < '1.2':
         return run_cmd('{} update --no-related --{}'.format(BASE_CMD, installation), ignore_return_code=True)
->>>>>>> 350e267f
     else:
         updates = new_subprocess([BASE_CMD, 'update', '--{}'.format(installation)]).stdout
 
@@ -205,11 +203,7 @@
 
 def downgrade(app_ref: str, commit: str, installation: str, root_password: str) -> subprocess.Popen:
     cmd = [BASE_CMD, 'update', '--no-related', '--commit={}'.format(commit), app_ref, '-y']
-
-    if installation == 'system':
-        return new_root_subprocess(cmd, root_password)
-    else:
-        return new_subprocess(cmd)
+    return new_root_subprocess(cmd, root_password)
 
 
 def get_app_commits(app_ref: str, origin: str, installation: str) -> List[str]:
@@ -326,13 +320,8 @@
     return found
 
 
-<<<<<<< HEAD
 def install(app_id: str, origin: str, installation: str):
     return new_subprocess([BASE_CMD, 'install', origin, app_id, '-y', '--{}'.format(installation)])
-=======
-def install(app_id: str, origin: str):
-    return new_subprocess([BASE_CMD, 'install', origin, app_id, '-y', '--user'])
->>>>>>> 350e267f
 
 
 def set_default_remotes():
